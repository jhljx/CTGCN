import numpy as np
import torch
import torch.nn as nn
import torch.nn.functional as F
import random

class MainLoss(nn.Module):
    node_pair_list: list
    node_freq_list: list
    node_list: list
    node2idx_dict: dict
    node_num: int
    neg_sample_num: int

    def __init__(self, neg_num=20, Q=10):
        super(MainLoss, self).__init__()
        self.neg_sample_num = neg_num
        self.Q = Q

    def set_node_info(self, node_pair_list, neg_freq_list, node2idx_dict):
        self.node_pair_list = node_pair_list
        self.neg_freq_list = neg_freq_list
<<<<<<< HEAD
        self.node_list = list(self.node_pair_list[0].keys())
        self.node_num = len(self.node_list)
=======
        # node_list = list(self.node_pair_list[0].keys())
        # node_num = len(node_list)
>>>>>>> 45a78781
        self.node2idx_dict = node2idx_dict

    def forward(self, embedding_list, batch_nodes):
        timestamp_num = len(embedding_list)
        assert timestamp_num == len(self.node_pair_list)
        bce_loss = nn.BCEWithLogitsLoss()
        if torch.cuda.is_available():
            loss_val_sum = torch.tensor([0.]).cuda()
        else:
            loss_val_sum = torch.tensor([0.])
        for i in range(timestamp_num):
            embedding_mat = embedding_list[i]
            node_pair_dict = self.node_pair_list[i]
            node_freq = self.neg_freq_list[i]
            node_idxs, pos_idxs, neg_idxs  = [], [], []

            for node in batch_nodes:
                # print('nid = ', nid)
                nid = self.node2idx_dict[node]
                neighbor_num = len(node_pair_dict[node])
                if neighbor_num <= self.neg_sample_num:
                    pos_idxs += node_pair_dict[node]
                    node_idxs += [nid] * len(node_pair_dict[node])
                else:
                    pos_idxs += random.sample(node_pair_dict[node], self.neg_sample_num)
                    node_idxs += [nid] * self.neg_sample_num
            assert len(node_idxs) <= len(batch_nodes) * self.neg_sample_num
            neg_idxs += random.sample(node_freq, self.neg_sample_num)

            pos_score = torch.sum(embedding_mat[node_idxs].mul(embedding_mat[pos_idxs]), dim=1)
            neg_score = -1.0 * torch.sum(embedding_mat[node_idxs].matmul(torch.transpose(embedding_mat[neg_idxs], 1, 0)), dim=1)

            loss_val = torch.mean(bce_loss(pos_score, torch.ones_like(pos_score))) + \
                       self.Q * torch.mean(bce_loss(neg_score, torch.zeros_like(neg_score)))
            loss_val_sum += loss_val
        return loss_val_sum<|MERGE_RESOLUTION|>--- conflicted
+++ resolved
@@ -7,9 +7,7 @@
 class MainLoss(nn.Module):
     node_pair_list: list
     node_freq_list: list
-    node_list: list
     node2idx_dict: dict
-    node_num: int
     neg_sample_num: int
 
     def __init__(self, neg_num=20, Q=10):
@@ -20,13 +18,8 @@
     def set_node_info(self, node_pair_list, neg_freq_list, node2idx_dict):
         self.node_pair_list = node_pair_list
         self.neg_freq_list = neg_freq_list
-<<<<<<< HEAD
-        self.node_list = list(self.node_pair_list[0].keys())
-        self.node_num = len(self.node_list)
-=======
         # node_list = list(self.node_pair_list[0].keys())
         # node_num = len(node_list)
->>>>>>> 45a78781
         self.node2idx_dict = node2idx_dict
 
     def forward(self, embedding_list, batch_nodes):

import numpy as np
import torch
import torch.nn as nn
import torch.nn.functional as F
import random

class MainLoss(nn.Module):
    node_pair_list: list
    node_freq_list: list
    node2idx_dict: dict
    node_num: int
    neg_sample_num: int

    def __init__(self, neg_num=20, Q=10):
        super(MainLoss, self).__init__()
        self.neg_sample_num = neg_num
        self.Q = Q

    def set_node_info(self, node_pair_list, neg_freq_list):
        self.node_pair_list = node_pair_list
        self.neg_freq_list = neg_freq_list
        self.node2idx_dict = dict(zip(self.full_node_list, np.arange(self.node_num).tolist()))
        for i in range(len(node_pair_list)):
            for node in self.full_node_list:
                node_pair_dict = self.node_pair_list[i]
                node_pair_dict[node] = [self.node2idx_dict[neighbor] for neighbor in node_pair_dict[node]]

    def forward(self, embedding_list, batch_nodes):
        timestamp_num = len(embedding_list)
        assert timestamp_num == len(self.node_pair_list)
        bce_loss = nn.BCEWithLogitsLoss()
        loss_val_sum = torch.tensor([0])
        for i in range(timestamp_num):
            embedding_mat = embedding_list[i]
            node_pair_dict = self.node_pair_list[i]
            node_freq = self.neg_freq_list[i]
            node_idxs1, pos_idxs, node_idxs2, neg_idxs  = [], [], [], []

            for node in batch_nodes:
                # print('nid = ', nid)
<<<<<<< HEAD
                pos_idxs = node_pair_dict[node]
                neg_idxs = random.sample(node_freq, self.neg_sample_num)
                node_idxs = [nid] * len(node_pair_dict[node])
                pos_score = F.cosine_similarity(embedding_mat[node_idxs], embedding_mat[pos_idxs])
                pos_score = torch.mean(torch.log(torch.sigmoid(pos_score)))
                # print(pos_score.shape)
=======
                nid = self.node2idx_dict[node]
                pos_idxs += node_pair_dict[node]
                node_idxs1 += [nid] * len(node_pair_dict[node])
                neg_idxs += random.sample(node_freq, self.neg_sample_num)
                node_idxs2 += [nid] * len(node_pair_dict[node])

            pos_score = torch.sum(embedding_mat[node_idxs1].multiply(embedding_mat[pos_idxs]), dim=1)
            neg_score = -1.0 * torch.sum(embedding_mat[node_idxs1].multiply(embedding_mat[pos_idxs]), dim=1)
>>>>>>> 14846234

            loss_val = torch.mean(bce_loss(pos_score, torch.ones_like(pos_score))) + \
                       self.Q * torch.mean(bce_loss(neg_score, torch.zeros_like(neg_score)))
            loss_val_sum += loss_val
        return loss_val_sum<|MERGE_RESOLUTION|>--- conflicted
+++ resolved
@@ -38,14 +38,6 @@
 
             for node in batch_nodes:
                 # print('nid = ', nid)
-<<<<<<< HEAD
-                pos_idxs = node_pair_dict[node]
-                neg_idxs = random.sample(node_freq, self.neg_sample_num)
-                node_idxs = [nid] * len(node_pair_dict[node])
-                pos_score = F.cosine_similarity(embedding_mat[node_idxs], embedding_mat[pos_idxs])
-                pos_score = torch.mean(torch.log(torch.sigmoid(pos_score)))
-                # print(pos_score.shape)
-=======
                 nid = self.node2idx_dict[node]
                 pos_idxs += node_pair_dict[node]
                 node_idxs1 += [nid] * len(node_pair_dict[node])
@@ -54,7 +46,6 @@
 
             pos_score = torch.sum(embedding_mat[node_idxs1].multiply(embedding_mat[pos_idxs]), dim=1)
             neg_score = -1.0 * torch.sum(embedding_mat[node_idxs1].multiply(embedding_mat[pos_idxs]), dim=1)
->>>>>>> 14846234
 
             loss_val = torch.mean(bce_loss(pos_score, torch.ones_like(pos_score))) + \
                        self.Q * torch.mean(bce_loss(neg_score, torch.zeros_like(neg_score)))

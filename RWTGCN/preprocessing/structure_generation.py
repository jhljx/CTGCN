--- conflicted
+++ resolved
@@ -85,10 +85,7 @@
             color_arr = np.hstack((color_arr, new_labels.reshape(-1, 1)))
         print('finish wl transform!')
         print('start get structural neighbor!')
-<<<<<<< HEAD
-        print('node num = ', color_arr.shape[0])
-=======
->>>>>>> 4734f774
+        # print('node num = ', color_arr.shape[0])
         t1 = time.time()
         try:
             import RWTGCN.preprocessing.helper as helper
@@ -97,11 +94,7 @@
         except:
             import RWTGCN.utils as utils
             utils.get_structural_neighbors(color_arr, output_file, cluster_dict,
-<<<<<<< HEAD
                                                cluster_len_dict, idx2nid_dict, self.max_neighbor_num)
-=======
-                                           cluster_len_dict, idx2nid_dict, self.max_neighbor_num)
->>>>>>> 4734f774
         t2 = time.time()
         print('finish get structural neighbor!')
         print('cost time: ', t2 - t1, ' seconds!')

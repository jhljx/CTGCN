--- conflicted
+++ resolved
@@ -113,11 +113,7 @@
     neg_node_list = []
     for nidx in range(num):
         rep_num = int(((node_freq_arr[nidx]/tot_freq)**0.75)/ Z)
-<<<<<<< HEAD
-        neg_node_list += [node_list[nidx]] * rep_num
-=======
         neg_node_list += [nidx] * rep_num
->>>>>>> 14846234
         # print('nidx = ', nidx, ', rep_num = ', rep_num)
     #print('node freq len: ', len(neg_node_list))
     walk_file_path = os.path.join(freq_dir_path, f_name.split('.')[0] + '.json')

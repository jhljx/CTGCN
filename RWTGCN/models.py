--- conflicted
+++ resolved
@@ -1,11 +1,7 @@
 import numpy as np
 import pandas as pd
 import scipy.sparse as sp
-<<<<<<< HEAD
-import os, time, json, sys
-=======
-import os, time, json, random
->>>>>>> 14846234
+import os, time, json, sys, random
 import torch
 import torch.nn as nn
 from torch import optim
@@ -170,13 +166,7 @@
     #     for param_group in optimizer.param_groups:
     #         param_group['lr'] = lr
 
-<<<<<<< HEAD
-    def learn_embedding(self, epoch=50, lr=1e-3, start_idx=0, weight_decay=0., export=True):
-        print('learn embedding!')
-=======
     def learn_embedding(self, epoch=50, batch_size=1024, lr=1e-3, start_idx=0, weight_decay=0., export=True):
-
->>>>>>> 14846234
         adj_list = self.get_date_adj_list(start_idx)
         print('get adj list finish!')
         node_pair_list = self.get_node_pair_list(start_idx)
@@ -208,20 +198,6 @@
         # node_list = self.full_node_list.copy()
 
         for i in range(epoch):
-<<<<<<< HEAD
-            ## 1. forward propagation
-            embedding_list = model(x_list, adj_list)
-            print('finish forward!')
-            ## 2. loss calculation
-            loss = self.loss(embedding_list)
-            optimizer.zero_grad()  # 清零梯度缓存
-            ## 3. backward propagation
-            loss.backward()
-            ## 4. weight optimization
-            optimizer.step()  # 更新参数
-            train_loss.append(loss.item())
-            print("epoch", i + 1, "loss:", loss)
-=======
             node_list = np.random.permutation(self.full_node_list)
             for j in range(batch_num):
                 ## 1. forward propagation
@@ -237,7 +213,6 @@
                 optimizer.zero_grad()  # 清零梯度缓存
                 # train_loss.append(loss.item())
                 print("epoch", i + 1, ', batch num = ', j + 1, ", loss:", loss)
->>>>>>> 14846234
 
         if export:
             for i in range(len(embedding_list)):

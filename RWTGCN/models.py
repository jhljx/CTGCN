import numpy as np
import pandas as pd
import scipy.sparse as sp
import os, time, json, sys, random
import torch
import torch.nn as nn
from torch import optim
from torch.utils.data import Dataset
import networkx as nx
from torch.autograd import Variable
sys.path.append("..")
from RWTGCN.layers import GCGRUCell, GCLSTMCell
from RWTGCN.metrics import MainLoss
from RWTGCN.utils import check_and_make_path, get_normalize_PPMI_adj, sparse_mx_to_torch_sparse_tensor

class RWTGCN(nn.Module):
    input_dim: int
    output_dim: int
    dropout: float
    unit_type: str
    duration: int
    bias: bool

    def __init__(self, input_dim, output_dim, layer_num, dropout, duration, unit_type='GRU', bias=True):
        super(RWTGCN, self).__init__()
        self.input_dim = input_dim
        self.output_dim = output_dim
        self.dropout = dropout
        self.unit_type = unit_type
        self.duration = duration
        self.bias = bias
        if self.unit_type == 'GRU':
            self.rnn_cell = GCGRUCell(input_dim, output_dim, layer_num, dropout, bias=bias)
        elif self.unit_type == 'LSTM':
            self.rnn_cell = GCLSTMCell(input_dim, output_dim, layer_num, dropout, bias=bias)
        else:
            raise AttributeError('unit type error!')

    def forward(self, x_list, adj_list):
        assert len(x_list) == self.duration and len(adj_list) == self.duration
        # print(x_list[0].dim)
        if torch.cuda.is_available():
            h0 = Variable(torch.zeros(x_list[0].shape[1], self.output_dim).cuda())
        else:
            h0 = Variable(torch.zeros(x_list[0].shape[1], self.output_dim))
        hx_list = []
        hx = h0
        for i in range(len(x_list)):
            hx = self.rnn_cell(x_list[i], adj_list[i], hx)
            hx_list.append(hx)
        return hx_list


class DynamicEmbedding:
    base_path: str
    walk_base_path: str
    freq_base_path: str
    tensor_base_path: str
    embedding_base_path: str
    model_base_path: str
    full_node_list: list

    timestamp_list: list
    node_file: str
    full_node_set: list
    node_num: int
    output_dim: int
    duration: int
    layer_num: int
    model: RWTGCN
    device: torch.device

    def __init__(self, base_path, walk_folder, freq_folder, tensor_folder, embedding_folder, node_file, output_dim, model_folder="model",
                 dropout=0.5, duration=-1, neg_num=50, Q=10, unit_type='GRU', bias=True):

        # file paths
        self.base_path = base_path
        self.walk_base_path = os.path.join(base_path, walk_folder)
        self.freq_base_path = os.path.join(base_path, freq_folder)
        self.tensor_base_path = os.path.join(base_path, tensor_folder)
        self.embedding_base_path = os.path.join(base_path, embedding_folder)
        self.model_base_path = os.path.join(base_path, model_folder)

        nodes_set = pd.read_csv(os.path.join(base_path, node_file), names=['node'])
        self.full_node_list = nodes_set['node'].tolist()
        self.node_num = len(self.full_node_list)  # node num
        self.output_dim = output_dim
        self.layer_num = len(os.listdir(os.path.join(self.tensor_base_path, os.listdir(self.tensor_base_path)[0])))
        self.timestamp_list = os.listdir(self.tensor_base_path)

        if duration == -1:
            self.duration = len(self.timestamp_list)
        else:
            assert duration > 0
            self.duration = duration
        # cpu gpu
        if torch.cuda.is_available():
            print("GPU")
            device = torch.device("cuda: 0")
        else:
            print("CPU")
            device = torch.device("cpu")
        self.device = device

        self.model = RWTGCN(self.node_num, self.output_dim, self.layer_num, dropout=dropout, duration=self.duration,
                            unit_type=unit_type, bias=bias)
        self.loss = MainLoss(neg_num=neg_num, Q=Q)

        check_and_make_path(self.embedding_base_path)
        check_and_make_path(self.model_base_path)

    def get_date_adj_list(self, start_idx):
        date_dir_list = sorted(os.listdir(self.tensor_base_path))
        time_stamp_num = len(date_dir_list)
        assert start_idx < time_stamp_num

        date_adj_list = []

        for i in range(start_idx, min(start_idx + self.duration, time_stamp_num)):
            date_dir_path = os.path.join(self.tensor_base_path, date_dir_list[i])
            f_list = os.listdir(date_dir_path)
            adj_list = []

            for i, f_name in enumerate(f_list):
                # print("\t\t" + str(walk_length - i) + "file(s) left")
                spmat = sp.load_npz(os.path.join(date_dir_path, f_name))
                sptensor = get_normalize_PPMI_adj(spmat)
                adj_list.append(sptensor)
            date_adj_list.append(adj_list)
        return date_adj_list

    def get_node_pair_list(self, start_idx):
        walk_file_list = sorted(os.listdir(self.walk_base_path))
        time_stamp_num = len(walk_file_list)
        assert start_idx < time_stamp_num

        node_pair_list = []
        node2idx_dict = dict(zip(self.full_node_list, np.arange(self.node_num).tolist()))
        for i in range(start_idx, min(start_idx + self.duration, time_stamp_num)):
            walk_file_path = os.path.join(self.walk_base_path, walk_file_list[i])
            with open(walk_file_path, 'r') as fp:
                t1 = time.time()
                edge_list = json.load(fp)
<<<<<<< HEAD
                neighbor_dict = dict()
                for edge in edge_list:
                    if edge[0] not in neighbor_dict:
                        neighbor_dict[edge[0]] = [node2idx_dict[edge[1]]]
                    else:
                        neighbor_dict[edge[0]].append(node2idx_dict[edge[1]])
                node_pair_list.append(neighbor_dict)
                #graph = nx.Graph()
                #graph.add_edges_from(edge_list)
                # convert graph to dict {node: neighbor_list}
                #node_pair_list.append(nx.to_dict_of_lists(graph))
=======
                t2 = time.time()
                print('read file time: ', t2 - t1, ' seconds!')
                graph = nx.Graph()
                graph.add_edges_from(edge_list)
                t3 = time.time()
                print('add edges time: ', t3 - t2, ' seconds!')
                # convert graph to dict {node: neighbor_list}
                node_pair_list.append(nx.to_dict_of_lists(graph))
                t4 = time.time()
                print('to list time: ', t4 - t3, ' seconds!')
                del graph
>>>>>>> 4ce45bfb
        return node_pair_list

    def get_neg_freq_list(self, start_idx):
        freq_file_list = sorted(os.listdir(self.freq_base_path))
        time_stamp_num = len(freq_file_list)
        assert start_idx < time_stamp_num

        node_freq_list = []
        for i in range(start_idx, min(start_idx + self.duration, time_stamp_num)):
            freq_file_path = os.path.join(self.freq_base_path, freq_file_list[i])
            with open(freq_file_path, 'r') as fp:
                node_freq_list.append(json.load(fp))
        return node_freq_list


    # def _adjust_learning_rate(self, optimizer, epoch, initial_lr):
    #     """Sets the learning rate to the initial LR decayed by 10 every 30 epochs"""
    #     lr = initial_lr * 0.1
    #     print('epoch', epoch + 1, 'learn rate', lr)
    #     for param_group in optimizer.param_groups:
    #         param_group['lr'] = lr

    def learn_embedding(self, epoch=50, batch_size=1024, lr=1e-3, start_idx=0, weight_decay=0., export=True):
        t1 = time.time()
        adj_list = self.get_date_adj_list(start_idx)
        t2 = time.time()
        print('get adj list finish! cost time: ', t2 - t1, ' seconds!')
        node_pair_list = self.get_node_pair_list(start_idx)
        t3 = time.time()
        print('get node pair list finish! cost time: ', t3 - t2, ' seconds!')
        neg_freq_list = self.get_neg_freq_list(start_idx)
        t4 = time.time()
        print('get neg freq list finish! cost time: ', t4 - t3, ' seconds!')
        self.loss.set_node_info(node_pair_list, neg_freq_list)
        t5 = time.time()
        print("prepare finish! cost time: ", t5 - t4, ' seconds!')
        time_stamp_num = len(adj_list)
        # print('time stamp num: ', time_stamp_num)
        x_list = [sparse_mx_to_torch_sparse_tensor(sp.eye(self.node_num)) for i in range(time_stamp_num)]
        # print('x list len: ', len(x_list))

        if torch.cuda.is_available():
            device = torch.device("cuda: 0")
            model = self.model.to(device)
        else:
            model = self.model

        # 创建优化器（optimizer）
        # optimizer = optim.SGD(model.parameters(), lr=lr, momentum=0.8, weight_decay=weight_decay)
        optimizer = torch.optim.Adam(model.parameters(), lr=lr, weight_decay=weight_decay)
        # train_loss = []

        embedding_list = []
        batch_num = self.node_num // batch_size
        if self.node_num % batch_size != 0:
            batch_num += 1
        # node_list = self.full_node_list.copy()

        for i in range(epoch):
            node_list = np.random.permutation(self.full_node_list)
            for j in range(batch_num):
                ## 1. forward propagation
                t1 = time.time()
                embedding_list = model(x_list, adj_list)
                t2 = time.time()
                print('forward time: ', t2 - t1, ' seconds!')
                # print('finish forward!')
                batch_nodes = node_list[j * batch_size: min(self.node_num, (j + 1) * batch_size)]
                ## 2. loss calculation
                loss = self.loss(embedding_list, batch_nodes)
                t3 = time.time()
                print('loss calc time: ', t3 - t2, ' seconds!')
                ## 3. backward propagation
                loss.backward()
                t4 = time.time()
                print('backward time: ', t4 - t3, ' seconds!')
                ## 4. weight optimization
                optimizer.step()  # 更新参数
                optimizer.zero_grad()  # 清零梯度缓存
                # train_loss.append(loss.item())
                t5 = time.time()
                print("epoch", i + 1, ', batch num = ', j + 1, ", loss:", loss, ', cost time: ', t5 - t1, ' seconds!')

        if export:
            for i in range(len(embedding_list)):
                embedding = embedding_list[i]
                timestamp = self.timestamp_list[start_idx + i]
                df_export = pd.DataFrame(data=embedding.cpu().detach().numpy(), index=self.full_node_list)
                embedding_path = os.path.join(self.embedding_base_path, timestamp + ".csv")
                df_export.to_csv(embedding_path, sep='\t', header=True, index=True)

        # 保存模型
        torch.save(model.state_dict(), os.path.join(self.model_base_path, "RWTGCN_model"))
        return embedding_list

if __name__ == '__main__':
    thread_num = os.cpu_count() - 4
    torch.set_num_threads(thread_num)
    dyEmbedding = DynamicEmbedding(base_path="../../data/facebook/RWT-GCN", walk_folder='walk_pairs',
                                   freq_folder='node_freq', tensor_folder="walk_tensor",
                                   embedding_folder="embedding", node_file="../nodes_set/nodes.csv",
                                   output_dim=128, dropout=0.5, duration=5, neg_num=50, Q=10,
                                   unit_type='GRU', bias=True)
    # dyEmbedding = DynamicEmbedding(base_path="..\\data\\email-eu\\RWT-GCN", walk_folder='walk_pairs',
    #                                freq_folder='node_freq',  tensor_folder="walk_tensor",
    #                                embedding_folder="embedding", node_file="..\\nodes_set\\nodes.csv",
    #                                output_dim=128, dropout=0.5, duration=5, neg_num=50, Q=10,
    #                                unit_type='GRU', bias=True)
    dyEmbedding.learn_embedding(epoch=50, lr=0.01, start_idx=0, weight_decay=0.0005, export=True)<|MERGE_RESOLUTION|>--- conflicted
+++ resolved
@@ -141,7 +141,8 @@
             with open(walk_file_path, 'r') as fp:
                 t1 = time.time()
                 edge_list = json.load(fp)
-<<<<<<< HEAD
+                t2 = time.time()
+                print('read file time: ', t2 - t1, ' seconds!')
                 neighbor_dict = dict()
                 for edge in edge_list:
                     if edge[0] not in neighbor_dict:
@@ -149,24 +150,18 @@
                     else:
                         neighbor_dict[edge[0]].append(node2idx_dict[edge[1]])
                 node_pair_list.append(neighbor_dict)
-                #graph = nx.Graph()
-                #graph.add_edges_from(edge_list)
-                # convert graph to dict {node: neighbor_list}
-                #node_pair_list.append(nx.to_dict_of_lists(graph))
-=======
-                t2 = time.time()
-                print('read file time: ', t2 - t1, ' seconds!')
-                graph = nx.Graph()
-                graph.add_edges_from(edge_list)
                 t3 = time.time()
-                print('add edges time: ', t3 - t2, ' seconds!')
-                # convert graph to dict {node: neighbor_list}
-                node_pair_list.append(nx.to_dict_of_lists(graph))
-                t4 = time.time()
-                print('to list time: ', t4 - t3, ' seconds!')
-                del graph
->>>>>>> 4ce45bfb
-        return node_pair_list
+                print('transform time: ', t3 - t2, ' seconds!')
+                # graph = nx.Graph()
+                # graph.add_edges_from(edge_list)
+                # t3 = time.time()
+                # print('add edges time: ', t3 - t2, ' seconds!')
+                # # convert graph to dict {node: neighbor_list}
+                # node_pair_list.append(nx.to_dict_of_lists(graph))
+                # t4 = time.time()
+                # print('to list time: ', t4 - t3, ' seconds!')
+                # del graph
+        return node_pair_list, node2idx_dict
 
     def get_neg_freq_list(self, start_idx):
         freq_file_list = sorted(os.listdir(self.freq_base_path))
@@ -193,13 +188,13 @@
         adj_list = self.get_date_adj_list(start_idx)
         t2 = time.time()
         print('get adj list finish! cost time: ', t2 - t1, ' seconds!')
-        node_pair_list = self.get_node_pair_list(start_idx)
+        node_pair_list, node2idx_dict = self.get_node_pair_list(start_idx)
         t3 = time.time()
         print('get node pair list finish! cost time: ', t3 - t2, ' seconds!')
         neg_freq_list = self.get_neg_freq_list(start_idx)
         t4 = time.time()
         print('get neg freq list finish! cost time: ', t4 - t3, ' seconds!')
-        self.loss.set_node_info(node_pair_list, neg_freq_list)
+        self.loss.set_node_info(node_pair_list, neg_freq_list, node2idx_dict)
         t5 = time.time()
         print("prepare finish! cost time: ", t5 - t4, ' seconds!')
         time_stamp_num = len(adj_list)
